/**
 * payments.js
 * Stripe Payments Demo. Created by Romain Huet (@romainhuet).
 *
 * This modern JavaScript file handles the checkout process using Stripe.
 *
 * 1. It shows how to accept card payments with the `card` Element, and
 * the `paymentRequestButton` Element for Payment Request and Apple Pay.
 * 2. It shows how to use the Stripe Sources API to accept non-card payments,
 * such as iDEAL, SOFORT, SEPA Direct Debit, and more.
 */

(async () => {
  'use strict';

  // Retrieve the configuration for the store.
  const config = await store.getConfig();

  // Create references to the main form and its submit button.
  const form = document.getElementById('payment-form');
  const submitButton = form.querySelector('button[type=submit]');

  /**
   * Setup Stripe Elements.
   */

  // Create a Stripe client.
  const stripe = Stripe(config.stripePublishableKey, {
    betas: ['payment_intent_beta_1'],
  });

  // Create an instance of Elements.
  const elements = stripe.elements();

  // Prepare the styles for Elements.
  const style = {
    base: {
      iconColor: '#666ee8',
      color: '#31325f',
      fontWeight: 400,
      fontFamily:
        '-apple-system, BlinkMacSystemFont, "Segoe UI", Roboto, Oxygen-Sans, Ubuntu, Cantarell, "Helvetica Neue", sans-serif',
      fontSmoothing: 'antialiased',
      fontSize: '15px',
      '::placeholder': {
        color: '#aab7c4',
      },
      ':-webkit-autofill': {
        color: '#666ee8',
      },
    },
  };

  /**
   * Implement a Stripe Card Element that matches the look-and-feel of the app.
   *
   * This makes it easy to collect debit and credit card payments information.
   */

  // Create a Card Element and pass some custom styles to it.
  const card = elements.create('card', {style});

  // Mount the Card Element on the page.
  card.mount('#card-element');

  // Monitor change events on the Card Element to display any errors.
  card.on('change', ({error}) => {
    const cardErrors = document.getElementById('card-errors');
    if (error) {
      cardErrors.textContent = error.message;
      cardErrors.classList.add('visible');
    } else {
      cardErrors.classList.remove('visible');
    }
    // Re-enable the Pay button.
    submitButton.disabled = false;
  });

  /**
   * Implement a Stripe IBAN Element that matches the look-and-feel of the app.
   *
   * This makes it easy to collect bank account information.
   */

  // Create a IBAN Element and pass the right options for styles and supported countries.
  const ibanOptions = {
    style,
    supportedCountries: ['SEPA'],
  };
  const iban = elements.create('iban', ibanOptions);

  // Mount the IBAN Element on the page.
  iban.mount('#iban-element');

  // Monitor change events on the IBAN Element to display any errors.
  iban.on('change', ({error, bankName}) => {
    const ibanErrors = document.getElementById('iban-errors');
    if (error) {
      ibanErrors.textContent = error.message;
      ibanErrors.classList.add('visible');
    } else {
      ibanErrors.classList.remove('visible');
      if (bankName) {
        updateButtonLabel('sepa_debit', bankName);
      }
    }
    // Re-enable the Pay button.
    submitButton.disabled = false;
  });

  /**
   * Add an iDEAL Bank selection Element that matches the look-and-feel of the app.
   *
   * This allows you to send the customer directly to their iDEAL enabled bank.
   */

  // Create a iDEAL Bank Element and pass the style options, along with an extra `padding` property.
  const idealBank = elements.create('idealBank', {
    style: {base: Object.assign({padding: '10px 15px'}, style.base)},
  });

  // Mount the iDEAL Bank Element on the page.
  idealBank.mount('#ideal-bank-element');

  /**
   * Implement a Stripe Payment Request Button Element.
   *
   * This automatically supports the Payment Request API (already live on Chrome),
   * as well as Apple Pay on the Web on Safari, Google Pay, and Microsoft Pay.
   * When of these two options is available, this element adds a “Pay” button on top
   * of the page to let users pay in just a click (or a tap on mobile).
   */

  // Make sure all data is loaded from the store to compute the order amount.
  await store.loadProducts();

  // Create the payment request.
  const paymentRequest = stripe.paymentRequest({
    country: config.stripeCountry,
    currency: config.currency,
    total: {
      label: 'Total',
      amount: store.getOrderTotal(),
    },
    requestShipping: true,
    requestPayerEmail: true,
    shippingOptions: [
      {
        id: 'free',
        label: 'Free Shipping',
        detail: 'Delivery within 5 days',
        amount: 0,
      },
    ],
  });

  // Callback when a source is created.
  paymentRequest.on('source', async event => {
    try {
      // Create the order using the email and shipping information from the Payment Request callback.
      const order = await store.createOrder(
        config.currency,
        store.getOrderItems(),
        event.payerEmail,
        {
          name: event.shippingAddress.recipient,
          address: {
            line1: event.shippingAddress.addressLine[0],
            city: event.shippingAddress.city,
            country: event.shippingAddress.country,
            postal_code: event.shippingAddress.postalCode,
            state: event.shippingAddress.region,
          },
        }
      );
      // Complete the order using the payment source generated by Payment Request.
      await handleOrder(order, event.source);
      event.complete('success');
    } catch (error) {
      event.complete('fail');
    }
  });

  // Callback when the shipping address is updated.
  paymentRequest.on('shippingaddresschange', event => {
    event.updateWith({status: 'success'});
  });

  // Create the Payment Request Button.
  const paymentRequestButton = elements.create('paymentRequestButton', {
    paymentRequest,
  });

  // Check if the Payment Request is available (or Apple Pay on the Web).
  const paymentRequestSupport = await paymentRequest.canMakePayment();
  if (paymentRequestSupport) {
    // Display the Pay button by mounting the Element in the DOM.
    paymentRequestButton.mount('#payment-request-button');
    // Replace the instruction.
    document.querySelector('.instruction').innerText =
      'Or enter your shipping and payment details below';
    // Show the payment request section.
    document.getElementById('payment-request').classList.add('visible');
  }

  /**
   * Handle the form submission.
   *
   * This creates an order and either sends the card information from the Element
   * alongside it, or creates a Source and start a redirect to complete the purchase.
   *
   * Please note this form is not submitted when the user chooses the "Pay" button
   * or Apple Pay, Google Pay, and Microsoft Pay since they provide name and
   * shipping information directly.
   */

  // Listen to changes to the user-selected country.
  form
    .querySelector('select[name=country]')
    .addEventListener('change', event => {
      event.preventDefault();
      selectCountry(event.target.value);
    });

  // Submit handler for our payment form.
  form.addEventListener('submit', async event => {
    event.preventDefault();

    // Retrieve the user information from the form.
    const payment = form.querySelector('input[name=payment]:checked').value;
    const name = form.querySelector('input[name=name]').value;
    const country = form.querySelector('select[name=country] option:checked')
      .value;
    const email = form.querySelector('input[name=email]').value;
    const shipping = {
      name,
      address: {
        line1: form.querySelector('input[name=address]').value,
        city: form.querySelector('input[name=city]').value,
        postal_code: form.querySelector('input[name=postal_code]').value,
        state: form.querySelector('input[name=state]').value,
        country,
      },
    };
    // Disable the Pay button to prevent multiple click events.
    submitButton.disabled = true;

    // Create the order using the email and shipping information from the form.
    const order = await store.createOrder(
      config.currency,
      store.getOrderItems(),
      email,
      shipping
    );

    if (payment === 'card') {
<<<<<<< HEAD
      submitButton.textContent = 'Processing Payment…';
      // Let Stripe handle source activation
      const {paymentIntent, error} = await stripe.fulfillPaymentIntent(
        order.metadata.intent_secret,
        card
      );
      if (error) {
        await handleOrder({metadata: {status: 'failed'}}, null, error);
      } else {
        await handleOrder({metadata: {status: 'paid'}}, null, null);
      }
=======
      // Create a Stripe source from the card information and the owner name.
      const {source} = await stripe.createSource(card, {
        owner: {
          name,
        },
      });
      await handleOrder(order, source);
    } else if (payment === 'sepa_debit') {
      // Create a SEPA Debit source from the IBAN information.
      const sourceData = {
        type: payment,
        currency: order.currency,
        owner: {
          name,
          email,
        },
        mandate: {
          // Automatically send a mandate notification email to your customer
          // once the source is charged.
          notification_method: 'email',
        },
      };
      const {source} = await stripe.createSource(iban, sourceData);
      await handleOrder(order, source);
>>>>>>> 6874949c
    } else {
      // Prepare all the Stripe source common data.
      const sourceData = {
        type: payment,
        amount: order.amount,
        currency: order.currency,
        owner: {
          name,
          email,
        },
        redirect: {
          return_url: window.location.href,
        },
        statement_descriptor: 'Stripe Payments Demo',
        metadata: {
          order: order.id,
        },
      };

      // Add extra source information which are specific to a payment method.
      switch (payment) {
        case 'ideal':
          // iDEAL: Add the selected Bank from the iDEAL Bank Element.
          const {source, error} = await stripe.createSource(
            idealBank,
            sourceData
          );
          await handleOrder(order, source, error);
          return;
          break;
        case 'sofort':
          // SOFORT: The country is required before redirecting to the bank.
          sourceData.sofort = {
            country,
          };
          break;
        case 'ach_credit_transfer':
          // ACH Bank Transfer: Only supports USD payments, edit the default config to try it.
          // In test mode, we can set the funds to be received via the owner email.
          sourceData.owner.email = `amount_${order.amount}@example.com`;
          break;
      }

      // Create a Stripe source with the common data and extra information.
      const {source, error} = await stripe.createSource(sourceData);
      await handleOrder(order, source, error);
    }
  });

  // Handle the order and source activation if required
  const handleOrder = async (order, source, error = null) => {
    const mainElement = document.getElementById('main');
    const confirmationElement = document.getElementById('confirmation');
    if (error) {
      mainElement.classList.remove('processing');
      mainElement.classList.remove('receiver');
      confirmationElement.querySelector('.error-message').innerText =
        error.message;
      mainElement.classList.add('error');
    }
    switch (order.metadata.status) {
      case 'created':
        switch (source.status) {
          case 'chargeable':
            submitButton.textContent = 'Processing Payment…';
            const response = await store.payOrder(order, source);
            await handleOrder(response.order, response.source);
            break;
          case 'pending':
            switch (source.flow) {
              case 'none':
                // Normally, sources with a `flow` value of `none` are chargeable right away,
                // but there are exceptions, for instance for WeChat QR codes just below.
                if (source.type === 'wechat') {
                  // Display the QR code.
                  const qrCode = new QRCode('wechat-qrcode', {
                    text: source.wechat.qr_code_url,
                    width: 128,
                    height: 128,
                    colorDark: '#424770',
                    colorLight: '#f8fbfd',
                    correctLevel: QRCode.CorrectLevel.H,
                  });
                  // Hide the previous text and update the call to action.
                  form.querySelector('.payment-info.wechat p').style.display =
                    'none';
                  let amount = store.formatPrice(
                    store.getOrderTotal(),
                    config.currency
                  );
                  submitButton.textContent = `Scan this QR code on WeChat to pay ${amount}`;
                  // Start polling the order status.
                  pollOrderStatus(order.id, 300000);
                } else {
                  console.log('Unhandled none flow.', source);
                }
                break;
              case 'redirect':
                // Immediately redirect the customer.
                submitButton.textContent = 'Redirecting…';
                window.location.replace(source.redirect.url);
                break;
              case 'code_verification':
                // Display a code verification input to verify the source.
                break;
              case 'receiver':
                // Display the receiver address to send the funds to.
                mainElement.classList.add('success', 'receiver');
                const receiverInfo = confirmationElement.querySelector(
                  '.receiver .info'
                );
                let amount = store.formatPrice(source.amount, config.currency);
                switch (source.type) {
                  case 'ach_credit_transfer':
                    // Display the ACH Bank Transfer information to the user.
                    const ach = source.ach_credit_transfer;
                    receiverInfo.innerHTML = `
                      <ul>
                        <li>
                          Amount:
                          <strong>${amount}</strong>
                        </li>
                        <li>
                          Bank Name:
                          <strong>${ach.bank_name}</strong>
                        </li>
                        <li>
                          Account Number:
                          <strong>${ach.account_number}</strong>
                        </li>
                        <li>
                          Routing Number:
                          <strong>${ach.routing_number}</strong>
                        </li>
                      </ul>`;
                    break;
                  case 'multibanco':
                    // Display the Multibanco payment information to the user.
                    const multibanco = source.multibanco;
                    receiverInfo.innerHTML = `
                      <ul>
                        <li>
                          Amount (Montante):
                          <strong>${amount}</strong>
                        </li>
                        <li>
                          Entity (Entidade):
                          <strong>${multibanco.entity}</strong>
                        </li>
                        <li>
                          Reference (Referencia):
                          <strong>${multibanco.reference}</strong>
                        </li>
                      </ul>`;
                    break;
                  default:
                    console.log('Unhandled receiver flow.', source);
                }
                // Poll the backend and check for an order status.
                // The backend updates the status upon receiving webhooks,
                // specifically the `source.chargeable` and `charge.succeeded` events.
                pollOrderStatus(order.id);
                break;
              default:
                // Order is received, pending payment confirmation.
                break;
            }
            break;
          case 'failed':
          case 'canceled':
            // Authentication failed, offer to select another payment method.
            break;
          default:
            // Order is received, pending payment confirmation.
            break;
        }
        break;

      case 'pending':
        // Success! Now waiting for payment confirmation. Update the interface to display the confirmation screen.
        mainElement.classList.remove('processing');
        // Update the note about receipt and shipping (the payment is not yet confirmed by the bank).
        confirmationElement.querySelector('.note').innerText =
          'We’ll send your receipt and ship your items as soon as your payment is confirmed.';
        mainElement.classList.add('success');
        break;

      case 'failed':
        // Payment for the order has failed.
        mainElement.classList.remove('success');
        mainElement.classList.remove('processing');
        mainElement.classList.remove('receiver');
        mainElement.classList.add('error');
        break;

      case 'paid':
        // Success! Payment is confirmed. Update the interface to display the confirmation screen.
        mainElement.classList.remove('processing');
        mainElement.classList.remove('receiver');
        // Update the note about receipt and shipping (the payment has been fully confirmed by the bank).
        confirmationElement.querySelector('.note').innerText =
          'We just sent your receipt to your email address, and your items will be on their way shortly.';
        mainElement.classList.add('success');
        break;
    }
  };

  /**
   * Monitor the status of a source after a redirect flow.
   *
   * This means there is a `source` parameter in the URL, and an active order.
   * When this happens, we'll monitor the status of the order and present real-time
   * information to the user.
   */

  const pollOrderStatus = async (
    orderId,
    timeout = 30000,
    interval = 500,
    start = null
  ) => {
    start = start ? start : Date.now();
    const endStates = ['paid', 'failed'];
    // Retrieve the latest order status.
    const order = await store.getOrderStatus(orderId);
    await handleOrder(order, {status: null});
    if (
      !endStates.includes(order.metadata.status) &&
      Date.now() < start + timeout
    ) {
      // Not done yet. Let's wait and check again.
      setTimeout(pollOrderStatus, interval, orderId, timeout, interval, start);
    } else {
      if (!endStates.includes(order.metadata.status)) {
        // Status has not changed yet. Let's time out.
        console.warn(new Error('Polling timed out.'));
      }
    }
  };

  const orderId = store.getActiveOrderId();
  const mainElement = document.getElementById('main');
  if (orderId && window.location.search.includes('source')) {
    // Update the interface to display the processing screen.
    mainElement.classList.add('success', 'processing');

    // Poll the backend and check for an order status.
    // The backend updates the status upon receiving webhooks,
    // specifically the `source.chargeable` and `charge.succeeded` events.
    pollOrderStatus(orderId);
  } else {
    // Update the interface to display the checkout form.
    mainElement.classList.add('checkout');
  }

  /**
   * Display the relevant payment methods for a selected country.
   */

  // List of relevant countries for the payment methods supported in this demo.
  // Read the Stripe guide: https://stripe.com/payments/payment-methods-guide
  const paymentMethods = {
    ach_credit_transfer: {
      name: 'Bank Transfer',
      flow: 'receiver',
      countries: ['US'],
      currencies: ['usd'],
    },
    alipay: {
      name: 'Alipay',
      flow: 'redirect',
      countries: ['CN', 'HK', 'SG', 'JP'],
      currencies: [
        'aud',
        'cad',
        'eur',
        'gbp',
        'hkd',
        'jpy',
        'nzd',
        'sgd',
        'usd',
      ],
    },
    bancontact: {
      name: 'Bancontact',
      flow: 'redirect',
      countries: ['BE'],
      currencies: ['eur'],
    },
    card: {
      name: 'Card',
      flow: 'none',
    },
    eps: {
      name: 'EPS',
      flow: 'redirect',
      countries: ['AT'],
      currencies: ['eur'],
    },
    ideal: {
      name: 'iDEAL',
      flow: 'redirect',
      countries: ['NL'],
      currencies: ['eur'],
    },
    giropay: {
      name: 'Giropay',
      flow: 'redirect',
      countries: ['DE'],
      currencies: ['eur'],
    },
    multibanco: {
      name: 'Multibanco',
      flow: 'receiver',
      countries: ['PT'],
      currencies: ['eur'],
    },
    sepa_debit: {
      name: 'SEPA Direct Debit',
      flow: 'none',
      countries: ['FR', 'DE', 'ES', 'BE', 'NL', 'LU', 'IT', 'PT', 'AT', 'IE', 'FI'],
      currencies: ['eur'],
    },
    sofort: {
      name: 'SOFORT',
      flow: 'redirect',
      countries: ['DE', 'AT'],
      currencies: ['eur'],
    },
    wechat: {
      name: 'WeChat',
      flow: 'none',
      countries: ['CN', 'HK', 'SG', 'JP'],
      currencies: [
        'aud',
        'cad',
        'eur',
        'gbp',
        'hkd',
        'jpy',
        'nzd',
        'sgd',
        'usd',
      ],
    },
  };

  // Update the main button to reflect the payment method being selected.
  const updateButtonLabel = (paymentMethod, bankName) => {
    let amount = store.formatPrice(store.getOrderTotal(), config.currency);
    let name = paymentMethods[paymentMethod].name;
    let label = `Pay ${amount}`;
    if (paymentMethod !== 'card') {
      label = `Pay ${amount} with ${name}`;
    }
    if (paymentMethod === 'wechat') {
      label = `Generate QR code to pay ${amount} with ${name}`;
    }
    if (paymentMethod === 'sepa_debit' && bankName) {
      label = `Debit ${amount} from ${bankName}`;
    }
    submitButton.innerText = label;
  };

  const selectCountry = country => {
    const selector = document.getElementById('country');
    selector.querySelector(`option[value=${country}]`).selected = 'selected';
    selector.className = `field ${country}`;

    // Trigger the methods to show relevant fields and payment methods on page load.
    showRelevantFormFields();
    showRelevantPaymentMethods();
  };

  // Show only form fields that are relevant to the selected country.
  const showRelevantFormFields = country => {
    if (!country) {
      country = form.querySelector('select[name=country] option:checked').value;
    }
    const zipLabel = form.querySelector('label.zip');
    // Only show the state input for the United States.
    zipLabel.parentElement.classList.toggle('with-state', country === 'US');
    // Update the ZIP label to make it more relevant for each country.
    form.querySelector('label.zip span').innerText =
      country === 'US' ? 'ZIP' : country === 'UK' ? 'Postcode' : 'Postal Code';
  };

  // Show only the payment methods that are relevant to the selected country.
  const showRelevantPaymentMethods = country => {
    if (!country) {
      country = form.querySelector('select[name=country] option:checked').value;
    }
    const paymentInputs = form.querySelectorAll('input[name=payment]');
    for (let i = 0; i < paymentInputs.length; i++) {
      let input = paymentInputs[i];
      input.parentElement.classList.toggle(
        'visible',
        input.value === 'card' ||
          (paymentMethods[input.value].countries.includes(country) &&
            paymentMethods[input.value].currencies.includes(config.currency))
      );
    }

    // Hide the tabs if card is the only available option.
    const paymentMethodsTabs = document.getElementById('payment-methods');
    paymentMethodsTabs.classList.toggle(
      'visible',
      paymentMethodsTabs.querySelectorAll('li.visible').length > 1
    );

    // Check the first payment option again.
    paymentInputs[0].checked = 'checked';
    form.querySelector('.payment-info.card').classList.add('visible');
    form.querySelector('.payment-info.ideal').classList.remove('visible');
    form.querySelector('.payment-info.sepa_debit').classList.remove('visible');
    form.querySelector('.payment-info.wechat').classList.remove('visible');
    form.querySelector('.payment-info.redirect').classList.remove('visible');
    updateButtonLabel(paymentInputs[0].value);
  };

  // Listen to changes to the payment method selector.
  for (let input of document.querySelectorAll('input[name=payment]')) {
    input.addEventListener('change', event => {
      event.preventDefault();
      const payment = form.querySelector('input[name=payment]:checked').value;
      const flow = paymentMethods[payment].flow;

      // Update button label.
      updateButtonLabel(event.target.value);

      // Show the relevant details, whether it's an extra element or extra information for the user.
      form
        .querySelector('.payment-info.card')
        .classList.toggle('visible', payment === 'card');
      form
        .querySelector('.payment-info.ideal')
        .classList.toggle('visible', payment === 'ideal');
      form
        .querySelector('.payment-info.sepa_debit')
        .classList.toggle('visible', payment === 'sepa_debit');
      form
        .querySelector('.payment-info.wechat')
        .classList.toggle('visible', payment === 'wechat');
      form
        .querySelector('.payment-info.redirect')
        .classList.toggle('visible', flow === 'redirect');
      form
        .querySelector('.payment-info.receiver')
        .classList.toggle('visible', flow === 'receiver');
      document
        .getElementById('card-errors')
        .classList.remove('visible', payment !== 'card');
    });
  }

  // Select the default country from the config on page load.
  let country = config.country;
  // Override it if a valid country is passed as a URL parameter.
  var urlParams = new URLSearchParams(window.location.search);
  let countryParam = urlParams.get('country')
    ? urlParams.get('country').toUpperCase()
    : config.country;
  if (form.querySelector(`option[value="${countryParam}"]`)) {
    country = countryParam;
  }
  selectCountry(country);
})();<|MERGE_RESOLUTION|>--- conflicted
+++ resolved
@@ -254,7 +254,6 @@
     );
 
     if (payment === 'card') {
-<<<<<<< HEAD
       submitButton.textContent = 'Processing Payment…';
       // Let Stripe handle source activation
       const {paymentIntent, error} = await stripe.fulfillPaymentIntent(
@@ -266,14 +265,6 @@
       } else {
         await handleOrder({metadata: {status: 'paid'}}, null, null);
       }
-=======
-      // Create a Stripe source from the card information and the owner name.
-      const {source} = await stripe.createSource(card, {
-        owner: {
-          name,
-        },
-      });
-      await handleOrder(order, source);
     } else if (payment === 'sepa_debit') {
       // Create a SEPA Debit source from the IBAN information.
       const sourceData = {
@@ -291,7 +282,6 @@
       };
       const {source} = await stripe.createSource(iban, sourceData);
       await handleOrder(order, source);
->>>>>>> 6874949c
     } else {
       // Prepare all the Stripe source common data.
       const sourceData = {
